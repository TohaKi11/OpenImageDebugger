/*
 * The MIT License (MIT)
 *
 * Copyright (c) 2015-2024 OpenImageDebugger contributors
 * (https://github.com/OpenImageDebugger/OpenImageDebugger)
 *
 * Permission is hereby granted, free of charge, to any person obtaining a copy
 * of this software and associated documentation files (the "Software"), to
 * deal in the Software without restriction, including without limitation the
 * rights to use, copy, modify, merge, publish, distribute, sublicense, and/or
 * sell copies of the Software, and to permit persons to whom the Software is
 * furnished to do so, subject to the following conditions:
 *
 * The above copyright notice and this permission notice shall be included in
 * all copies or substantial portions of the Software.
 *
 * THE SOFTWARE IS PROVIDED "AS IS", WITHOUT WARRANTY OF ANY KIND, EXPRESS OR
 * IMPLIED, INCLUDING BUT NOT LIMITED TO THE WARRANTIES OF MERCHANTABILITY,
 * FITNESS FOR A PARTICULAR PURPOSE AND NONINFRINGEMENT. IN NO EVENT SHALL THE
 * AUTHORS OR COPYRIGHT HOLDERS BE LIABLE FOR ANY CLAIM, DAMAGES OR OTHER
 * LIABILITY, WHETHER IN AN ACTION OF CONTRACT, TORT OR OTHERWISE, ARISING
 * FROM, OUT OF OR IN CONNECTION WITH THE SOFTWARE OR THE USE OR OTHER DEALINGS
 * IN THE SOFTWARE.
 */

#include <set>

#include "stage.h"

#include "game_object.h"
#include "ui/main_window/main_window.h"
#include "visualization/components/background.h"
#include "visualization/components/buffer_values.h"
#include "visualization/components/camera.h"


using namespace std;


struct compareRenderOrder
{
    bool operator()(const Component* a, const Component* b) const
    {
        return a->render_index() < b->render_index();
    }
};


Stage::Stage(MainWindow* main_window)
    : main_window(main_window)
{
}


bool Stage::initialize(const uint8_t* buffer,
                       const int buffer_width_i,
                       const int buffer_height_i,
                       const int channels,
                       const BufferType type,
                       const int step,
                       const string& pixel_layout,
                       const bool transpose_buffer)
{
    const auto camera_obj = std::make_shared<GameObject>();

    camera_obj->stage = this;

    camera_obj->add_component(
        "camera_component",
        std::make_shared<Camera>(camera_obj.get(), main_window->gl_canvas()));
    camera_obj->add_component("background_component",
                              std::make_shared<Background>(
                                  camera_obj.get(), main_window->gl_canvas()));

    all_game_objects["camera"] = camera_obj;

    const auto buffer_obj = std::make_shared<GameObject>();

    buffer_obj->stage = this;

    buffer_obj->add_component("text_component",
                              std::make_shared<BufferValues>(
                                  buffer_obj.get(), main_window->gl_canvas()));

    const auto buffer_component =
        std::make_shared<Buffer>(buffer_obj.get(), main_window->gl_canvas());

    buffer_component->buffer          = buffer;
    buffer_component->channels        = channels;
    buffer_component->type            = type;
    buffer_component->buffer_width_f  = static_cast<float>(buffer_width_i);
    buffer_component->buffer_height_f = static_cast<float>(buffer_height_i);
    buffer_component->step            = step;
    buffer_component->transpose       = transpose_buffer;
    buffer_component->set_pixel_layout(pixel_layout);
    buffer_obj->add_component("buffer_component", buffer_component);

    all_game_objects["buffer"] = buffer_obj;

    for (const auto& [_, go] : all_game_objects) {
        if (!go->initialize()) {
            return false;
        }
    }

    return std::all_of(all_game_objects.begin(),
                       all_game_objects.end(),
                       [](auto& go) { return go.second->post_initialize(); });
}


bool Stage::buffer_update(const uint8_t* buffer,
                          const int buffer_width_i,
                          const int buffer_height_i,
                          const int channels,
                          const BufferType type,
                          const int step,
                          const string& pixel_layout,
                          const bool transpose_buffer)
{
    GameObject* buffer_obj = all_game_objects["buffer"].get();
<<<<<<< HEAD
    if (buffer_obj == nullptr)
        return false;

    Buffer* buffer_component =
=======
    auto* buffer_component =
>>>>>>> 81b7ea2b
        buffer_obj->get_component<Buffer>("buffer_component");
    if (buffer_component == nullptr)
        return false;

    buffer_component->buffer          = buffer;
    buffer_component->channels        = channels;
    buffer_component->type            = type;
    buffer_component->buffer_width_f  = static_cast<float>(buffer_width_i);
    buffer_component->buffer_height_f = static_cast<float>(buffer_height_i);
    buffer_component->step            = step;
    buffer_component->transpose       = transpose_buffer;
    buffer_component->set_pixel_layout(pixel_layout);

    for (const auto& [_, game_obj_it] : all_game_objects) {
        GameObject* game_obj = game_obj_it.get();
        game_obj->stage      = this;
        for (const auto& [_, comp] : game_obj->get_components()) {
            if (!comp->buffer_update()) {
                return false;
            }
        }
    }

    for (const auto& [_, game_obj_it] : all_game_objects) {
        GameObject* game_obj = game_obj_it.get();
        for (const auto& [_, comp] : game_obj->get_components()) {
            if (!comp->post_buffer_update()) {
                return false;
            }
        }
    }

    return true;
}


GameObject* Stage::get_game_object(const string& tag)
{
    if (all_game_objects.find(tag) == all_game_objects.end()) {
        return nullptr;
    }

    return all_game_objects[tag].get();
}


void Stage::update() const
{
    for (const auto& [_, game_obj] : all_game_objects) {
        game_obj->update();
    }
}


void Stage::draw()
{
    set<Component*, compareRenderOrder> ordered_components;

    // TODO use camera tags so I can have multiple cameras (useful for drawing
    // GUI)

    GameObject* camera_obj = all_game_objects["camera"].get();
    const auto* camera_component =
        camera_obj->get_component<Camera>("camera_component");

    if (camera_component == nullptr) {
        return;
    }

    const mat4 view_inv = camera_obj->get_pose().inv();

    for (const auto& [_, game_obj] : all_game_objects) {
        for (const auto& [_, component] : game_obj->get_components()) {
            ordered_components.insert(component.get());
        }
    }

    for (const auto& component : ordered_components) {
        component->draw(camera_component->projection, view_inv);
    }
}


void Stage::scroll_callback(const float delta)
{
    GameObject* cam_obj    = all_game_objects["camera"].get();
    auto* camera_component = cam_obj->get_component<Camera>("camera_component");
    camera_component->scroll_callback(delta);
}


void Stage::resize_callback(int w, int h)
{
    GameObject* cam_obj    = all_game_objects["camera"].get();
    auto* camera_component = cam_obj->get_component<Camera>("camera_component");
    camera_component->window_resized(w, h);
}


void Stage::mouse_drag_event(const int mouse_x, const int mouse_y) const
{
    for (const auto& [_, game_obj] : all_game_objects) {
        game_obj->mouse_drag_event(mouse_x, mouse_y);
    }
}


void Stage::mouse_move_event(const int mouse_x, const int mouse_y) const
{
    for (const auto& [_, game_obj] : all_game_objects) {
        game_obj->mouse_move_event(mouse_x, mouse_y);
    }
}


EventProcessCode Stage::key_press_event(const int key_code) const
{
    auto event_intercepted = EventProcessCode::IGNORED;

    for (const auto& [_, game_obj] : all_game_objects) {
        const EventProcessCode event_intercepted_game_obj =
            game_obj->key_press_event(key_code);

        if (event_intercepted_game_obj == EventProcessCode::INTERCEPTED) {
            event_intercepted = EventProcessCode::INTERCEPTED;
        }
    }

    return event_intercepted;
}


void Stage::go_to_pixel(const float x, const float y)
{
    GameObject* cam_obj    = all_game_objects["camera"].get();
    auto* camera_component = cam_obj->get_component<Camera>("camera_component");

    camera_component->move_to(x, y);
}


void Stage::set_icon_drawing_mode(bool is_enabled)
{
    GameObject* buffer_obj = all_game_objects["buffer"].get();
    if (buffer_obj == nullptr)
        return;

    Buffer* buffer_component =
        buffer_obj->get_component<Buffer>("buffer_component");
    if (buffer_component == nullptr)
        return;

    buffer_component->set_icon_drawing_mode(is_enabled);
}<|MERGE_RESOLUTION|>--- conflicted
+++ resolved
@@ -119,17 +119,8 @@
                           const bool transpose_buffer)
 {
     GameObject* buffer_obj = all_game_objects["buffer"].get();
-<<<<<<< HEAD
-    if (buffer_obj == nullptr)
-        return false;
-
-    Buffer* buffer_component =
-=======
     auto* buffer_component =
->>>>>>> 81b7ea2b
         buffer_obj->get_component<Buffer>("buffer_component");
-    if (buffer_component == nullptr)
-        return false;
 
     buffer_component->buffer          = buffer;
     buffer_component->channels        = channels;
@@ -274,7 +265,7 @@
     if (buffer_obj == nullptr)
         return;
 
-    Buffer* buffer_component =
+    auto* buffer_component =
         buffer_obj->get_component<Buffer>("buffer_component");
     if (buffer_component == nullptr)
         return;
