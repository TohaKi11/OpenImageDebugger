/*
 * The MIT License (MIT)
 *
 * Copyright (c) 2015-2024 OpenImageDebugger contributors
 * (https://github.com/OpenImageDebugger/OpenImageDebugger)
 *
 * Permission is hereby granted, free of charge, to any person obtaining a copy
 * of this software and associated documentation files (the "Software"), to
 * deal in the Software without restriction, including without limitation the
 * rights to use, copy, modify, merge, publish, distribute, sublicense, and/or
 * sell copies of the Software, and to permit persons to whom the Software is
 * furnished to do so, subject to the following conditions:
 *
 * The above copyright notice and this permission notice shall be included in
 * all copies or substantial portions of the Software.
 *
 * THE SOFTWARE IS PROVIDED "AS IS", WITHOUT WARRANTY OF ANY KIND, EXPRESS OR
 * IMPLIED, INCLUDING BUT NOT LIMITED TO THE WARRANTIES OF MERCHANTABILITY,
 * FITNESS FOR A PARTICULAR PURPOSE AND NONINFRINGEMENT. IN NO EVENT SHALL THE
 * AUTHORS OR COPYRIGHT HOLDERS BE LIABLE FOR ANY CLAIM, DAMAGES OR OTHER
 * LIABILITY, WHETHER IN AN ACTION OF CONTRACT, TORT OR OTHERWISE, ARISING
 * FROM, OUT OF OR IN CONNECTION WITH THE SOFTWARE OR THE USE OR OTHER DEALINGS
 * IN THE SOFTWARE.
 */

#ifndef MAIN_WINDOW_H_
#define MAIN_WINDOW_H_

#include <deque>
#include <memory>
#include <mutex>
#include <set>
#include <string>

<<<<<<< HEAD
#include <QAbstractButton>
#include <QLabel>
#include <QListWidgetItem>
#include <QMainWindow>
#include <QSettings>
#include <QTcpSocket>
=======
#include <QListWidgetItem>
#include <QMainWindow>
>>>>>>> 81b7ea2b
#include <QTimer>

#include "math/linear_algebra.h"
#include "ui/go_to_widget.h"
#include "ui/symbol_completer.h"
#include "visualization/stage.h"

class QLabel;

namespace Ui
{
class MainWindowUi;
}

struct ConnectionSettings
{
    std::string url;
    uint16_t port;
};


class MainWindow final : public QMainWindow
{
    Q_OBJECT

  public:
    ///
    // Constructor / destructor
<<<<<<< HEAD
    explicit MainWindow(const ConnectionSettings& host_settings,
=======
    explicit MainWindow(ConnectionSettings host_settings,
>>>>>>> 81b7ea2b
                        QWidget* parent = nullptr);

    ~MainWindow() override;

    ///
    // Assorted methods - implemented in main_window.cpp
    void show();

    void draw() const;

    [[nodiscard]] GLCanvas* gl_canvas() const;

    [[nodiscard]] QSizeF get_icon_size() const;

    // External interface
    [[nodiscard]] bool is_window_ready() const;

    ///
    // Auto contrast pane - implemented in auto_contrast.cpp
    void reset_ac_min_labels() const;

    void reset_ac_max_labels() const;

    ///
    // General UI Events - implemented in ui_events.cpp
    void resize_callback(int w, int h) const;

    void scroll_callback(float delta);

    void mouse_drag_event(int mouse_x, int mouse_y);

    void mouse_move_event(int mouse_x, int mouse_y) const;

    // Window change events - only called after the event is finished
    bool eventFilter(QObject* target, QEvent* event) override;

    void resizeEvent(QResizeEvent*) override;

    void moveEvent(QMoveEvent*) override;

    void closeEvent(QCloseEvent*) override;

  public Q_SLOTS:
    ///
    // Assorted methods - slots - implemented in main_window.cpp
    void loop();

    void request_render_update();
    void request_icons_update();

    ///
    // Auto contrast pane - slots - implemented in auto_contrast.cpp
    void ac_c1_min_update();

    void ac_c2_min_update();

    void ac_c3_min_update();

    void ac_c4_min_update();

    void ac_c1_max_update();

    void ac_c2_max_update();

    void ac_c3_max_update();

    void ac_c4_max_update();

    void ac_min_reset();

    void ac_max_reset();

    void ac_toggle(bool is_checked);

    ///
    // General UI Events - slots - implemented in ui_events.cpp
    void recenter_buffer();

    void link_views_toggle();

    void rotate_90_cw();

    void rotate_90_ccw();

    void buffer_selected(QListWidgetItem* item);

    void remove_selected_buffer();

    void symbol_selected();

    void symbol_completed(const QString& str);

    void export_buffer();

    void show_context_menu(const QPoint& pos);

    void toggle_go_to_dialog() const;

    void go_to_pixel(float x, float y);

  private Q_SLOTS:
    ///
    // Assorted methods - private slots - implemented in main_window.cpp
    void persist_settings();

  private:
    bool is_window_ready_;
    bool request_render_update_;
    bool request_icons_update_;
    bool completer_updated_;
    bool ac_enabled_;
    bool link_views_enabled_;

    const int icon_width_base_;
    const int icon_height_base_;

    double render_framerate_{};

    QTimer settings_persist_timer_;
    QTimer update_timer_;

    QString default_export_suffix_;

    Stage* currently_selected_stage_;

    std::map<std::string, std::vector<uint8_t>> held_buffers_;
    std::map<std::string, std::shared_ptr<Stage>> stages_;

    std::set<std::string> previous_session_buffers_;
    std::set<std::string> removed_buffer_names_;

    QStringList available_vars_;

    std::mutex ui_mutex_;

    SymbolCompleter* symbol_completer_{};

    Ui::MainWindowUi* ui_;

    QLabel* status_bar_{};
    GoToWidget* go_to_widget_{};

    ConnectionSettings host_settings_;
    QTcpSocket socket_;

    QString name_channel_1_;
    QString name_channel_2_;
    QString name_channel_3_;
    QString name_channel_4_;

    ///
    // Assorted methods - private - implemented in main_window.cpp
    void update_status_bar() const;

    static qreal get_screen_dpi_scale();

    static std::string get_type_label(BufferType type, int channels);

    void persist_settings_deferred();

    void set_currently_selected_stage(Stage* stage);

    [[nodiscard]] vec4 get_stage_coordinates(float pos_window_x,
                                             float pos_window_y) const;

    ///
    // Communication with debugger bridge
    void decode_set_available_symbols();

    void respond_get_observed_symbols();

    QListWidgetItem* find_image_list_item(const std::string& variable_name_str);
    void repaint_image_list_icon(const std::string& variable_name_str);
    void update_image_list_label(const std::string& variable_name_str,
                                 const std::string& label_str);
    void decode_plot_buffer_contents();

    void decode_incoming_messages();

    void request_plot_buffer(const char* buffer_name);

    ///
    // Auto contrast pane - private - implemented in auto_contrast.cpp
    void set_ac_min_value(int idx, float value);

    void set_ac_max_value(int idx, float value);

    ///
    // Initialization - private - implemented in initialization.cpp
<<<<<<< HEAD
    void initialize_settings_ui_list_position(QSettings& settings);
    void initialize_settings_ui_splitter(QSettings& settings);
    void initialize_settings_ui_minmax_compact(QSettings& settings);
    QString initialize_settings_ui_colorspace_channel(const QChar& character);
    void initialize_settings_ui_colorspace(QSettings& settings);
    void initialize_settings_ui_minmax_visible(QSettings& settings);
    void initialize_settings_ui_contrast_enabled(QSettings& settings);
    void initialize_settings_ui(QSettings& settings);
    void initialize_settings();

    void setFontIcon(QAbstractButton* ui_element, QString unicode_id);
    void setVectorIcon(QLabel* ui_element,
                       QString icon_file_name,
                       int width,
                       int height);
    void initialize_ui_icons();
=======
    void initialize_ui_icons() const;
>>>>>>> 81b7ea2b

    void initialize_ui_signals();

    void initialize_timers();

    void initialize_shortcuts();

    void initialize_symbol_completer();

    void initialize_auto_contrast_form() const;

    void initialize_toolbar() const;

    void initialize_left_pane() const;

    void initialize_status_bar();

    void initialize_visualization_pane();

    void initialize_go_to_widget();

    void initialize_networking();
};

#endif // MAIN_WINDOW_H_<|MERGE_RESOLUTION|>--- conflicted
+++ resolved
@@ -32,23 +32,18 @@
 #include <set>
 #include <string>
 
-<<<<<<< HEAD
-#include <QAbstractButton>
 #include <QLabel>
 #include <QListWidgetItem>
 #include <QMainWindow>
 #include <QSettings>
-#include <QTcpSocket>
-=======
-#include <QListWidgetItem>
-#include <QMainWindow>
->>>>>>> 81b7ea2b
 #include <QTimer>
 
 #include "math/linear_algebra.h"
 #include "ui/go_to_widget.h"
 #include "ui/symbol_completer.h"
 #include "visualization/stage.h"
+
+#include <QAbstractButton>
 
 class QLabel;
 
@@ -71,11 +66,7 @@
   public:
     ///
     // Constructor / destructor
-<<<<<<< HEAD
-    explicit MainWindow(const ConnectionSettings& host_settings,
-=======
     explicit MainWindow(ConnectionSettings host_settings,
->>>>>>> 81b7ea2b
                         QWidget* parent = nullptr);
 
     ~MainWindow() override;
@@ -124,6 +115,7 @@
     void loop();
 
     void request_render_update();
+
     void request_icons_update();
 
     ///
@@ -221,10 +213,10 @@
     ConnectionSettings host_settings_;
     QTcpSocket socket_;
 
-    QString name_channel_1_;
-    QString name_channel_2_;
-    QString name_channel_3_;
-    QString name_channel_4_;
+    QString name_channel_1_{"red"};
+    QString name_channel_2_{"green"};
+    QString name_channel_3_{"blue"};
+    QString name_channel_4_{"alpha"};
 
     ///
     // Assorted methods - private - implemented in main_window.cpp
@@ -247,10 +239,13 @@
 
     void respond_get_observed_symbols();
 
-    QListWidgetItem* find_image_list_item(const std::string& variable_name_str);
+    [[nodiscard]] QListWidgetItem*
+    find_image_list_item(const std::string& variable_name_str) const;
+
     void repaint_image_list_icon(const std::string& variable_name_str);
+
     void update_image_list_label(const std::string& variable_name_str,
-                                 const std::string& label_str);
+                                 const std::string& label_str) const;
     void decode_plot_buffer_contents();
 
     void decode_incoming_messages();
@@ -265,26 +260,33 @@
 
     ///
     // Initialization - private - implemented in initialization.cpp
-<<<<<<< HEAD
+    void initialize_ui_icons();
+
     void initialize_settings_ui_list_position(QSettings& settings);
+
     void initialize_settings_ui_splitter(QSettings& settings);
+
     void initialize_settings_ui_minmax_compact(QSettings& settings);
+
     QString initialize_settings_ui_colorspace_channel(const QChar& character);
+
     void initialize_settings_ui_colorspace(QSettings& settings);
+
     void initialize_settings_ui_minmax_visible(QSettings& settings);
+
     void initialize_settings_ui_contrast_enabled(QSettings& settings);
+
     void initialize_settings_ui(QSettings& settings);
+
     void initialize_settings();
 
-    void setFontIcon(QAbstractButton* ui_element, QString unicode_id);
-    void setVectorIcon(QLabel* ui_element,
-                       QString icon_file_name,
-                       int width,
-                       int height);
-    void initialize_ui_icons();
-=======
-    void initialize_ui_icons() const;
->>>>>>> 81b7ea2b
+    static void setFontIcon(QAbstractButton* ui_element,
+                            const wchar_t unicode_id[]);
+
+    static void setVectorIcon(QLabel* ui_element,
+                              const QString& icon_file_name,
+                              int width,
+                              int height);
 
     void initialize_ui_signals();
 
