/*
 * The MIT License (MIT)
 *
 * Copyright (c) 2015-2024 OpenImageDebugger contributors
 * (https://github.com/OpenImageDebugger/OpenImageDebugger)
 *
 * Permission is hereby granted, free of charge, to any person obtaining a copy
 * of this software and associated documentation files (the "Software"), to
 * deal in the Software without restriction, including without limitation the
 * rights to use, copy, modify, merge, publish, distribute, sublicense, and/or
 * sell copies of the Software, and to permit persons to whom the Software is
 * furnished to do so, subject to the following conditions:
 *
 * The above copyright notice and this permission notice shall be included in
 * all copies or substantial portions of the Software.
 *
 * THE SOFTWARE IS PROVIDED "AS IS", WITHOUT WARRANTY OF ANY KIND, EXPRESS OR
 * IMPLIED, INCLUDING BUT NOT LIMITED TO THE WARRANTIES OF MERCHANTABILITY,
 * FITNESS FOR A PARTICULAR PURPOSE AND NONINFRINGEMENT. IN NO EVENT SHALL THE
 * AUTHORS OR COPYRIGHT HOLDERS BE LIABLE FOR ANY CLAIM, DAMAGES OR OTHER
 * LIABILITY, WHETHER IN AN ACTION OF CONTRACT, TORT OR OTHERWISE, ARISING
 * FROM, OUT OF OR IN CONNECTION WITH THE SOFTWARE OR THE USE OR OTHER DEALINGS
 * IN THE SOFTWARE.
 */

#include "main_window.h"

#include <QLineEdit>

#include "ui_main_window.h"
#include "visualization/game_object.h"


using namespace std;


void enable_inputs(const initializer_list<QLineEdit*>& inputs)
{
    for (auto& input : inputs) {
        input->setEnabled(true);
    }
}


void disable_inputs(const initializer_list<QLineEdit*>& inputs)
{
    for (auto& input : inputs) {
        input->setEnabled(false);
        input->setText("");
    }
}


void MainWindow::reset_ac_min_labels() const
{
    GameObject* buffer_obj =
        currently_selected_stage_->get_game_object("buffer");
<<<<<<< HEAD
    Buffer* buffer = buffer_obj->get_component<Buffer>("buffer_component");
    float* ac_min  = buffer->min_buffer_values();
=======
    auto* buffer        = buffer_obj->get_component<Buffer>("buffer_component");
    const float* ac_min = buffer->min_buffer_values();
>>>>>>> 81b7ea2b

    ui_->ac_c1_min->setText(QString::number(ac_min[0]));

    if (buffer->channels == 4) {
        enable_inputs({ui_->ac_c2_min, ui_->ac_c3_min, ui_->ac_c4_min});

        ui_->ac_c2_min->setText(QString::number(ac_min[1]));
        ui_->ac_c3_min->setText(QString::number(ac_min[2]));
        ui_->ac_c4_min->setText(QString::number(ac_min[3]));
    } else if (buffer->channels == 3) {
        enable_inputs({ui_->ac_c2_min, ui_->ac_c3_min});

        ui_->ac_c4_min->setEnabled(false);

        ui_->ac_c2_min->setText(QString::number(ac_min[1]));
        ui_->ac_c3_min->setText(QString::number(ac_min[2]));
    } else if (buffer->channels == 2) {
        ui_->ac_c2_min->setEnabled(true);

        disable_inputs({ui_->ac_c3_min, ui_->ac_c4_min});

        ui_->ac_c2_min->setText(QString::number(ac_min[1]));
    } else {
        disable_inputs({ui_->ac_c2_min, ui_->ac_c3_min, ui_->ac_c4_min});
    }
}


void MainWindow::reset_ac_max_labels() const
{
    GameObject* buffer_obj =
        currently_selected_stage_->get_game_object("buffer");
<<<<<<< HEAD
    Buffer* buffer = buffer_obj->get_component<Buffer>("buffer_component");
    float* ac_max  = buffer->max_buffer_values();
=======
    auto* buffer        = buffer_obj->get_component<Buffer>("buffer_component");
    const float* ac_max = buffer->max_buffer_values();
>>>>>>> 81b7ea2b

    ui_->ac_c1_max->setText(QString::number(ac_max[0]));
    if (buffer->channels == 4) {
        enable_inputs({ui_->ac_c2_max, ui_->ac_c3_max, ui_->ac_c4_max});

        ui_->ac_c2_max->setText(QString::number(ac_max[1]));
        ui_->ac_c3_max->setText(QString::number(ac_max[2]));
        ui_->ac_c4_max->setText(QString::number(ac_max[3]));
    } else if (buffer->channels == 3) {
        enable_inputs({ui_->ac_c2_max, ui_->ac_c3_max});

        ui_->ac_c4_max->setEnabled(false);

        ui_->ac_c2_max->setText(QString::number(ac_max[1]));
        ui_->ac_c3_max->setText(QString::number(ac_max[2]));
    } else if (buffer->channels == 2) {
        ui_->ac_c2_max->setEnabled(true);

        disable_inputs({ui_->ac_c3_max, ui_->ac_c4_max});

        ui_->ac_c2_max->setText(QString::number(ac_max[1]));
    } else {
        disable_inputs({ui_->ac_c2_max, ui_->ac_c3_max, ui_->ac_c4_max});
    }
}


void MainWindow::ac_c1_min_update()
{
    set_ac_min_value(0, ui_->ac_c1_min->text().toFloat());
}


void MainWindow::ac_c2_min_update()
{
    set_ac_min_value(1, ui_->ac_c2_min->text().toFloat());
}


void MainWindow::ac_c3_min_update()
{
    set_ac_min_value(2, ui_->ac_c3_min->text().toFloat());
}


void MainWindow::ac_c4_min_update()
{
    set_ac_min_value(3, ui_->ac_c4_min->text().toFloat());
}


void MainWindow::ac_c1_max_update()
{
    set_ac_max_value(0, ui_->ac_c1_max->text().toFloat());
}


void MainWindow::ac_c2_max_update()
{
    set_ac_max_value(1, ui_->ac_c2_max->text().toFloat());
}


void MainWindow::ac_c3_max_update()
{
    set_ac_max_value(2, ui_->ac_c3_max->text().toFloat());
}


void MainWindow::ac_c4_max_update()
{
    set_ac_max_value(3, ui_->ac_c4_max->text().toFloat());
}


void MainWindow::ac_min_reset()
{
    if (currently_selected_stage_ != nullptr) {
        GameObject* buffer_obj =
            currently_selected_stage_->get_game_object("buffer");
        auto* buff = buffer_obj->get_component<Buffer>("buffer_component");
        buff->recompute_min_color_values();
        buff->compute_contrast_brightness_parameters();

        // Update inputs
        reset_ac_min_labels();

        request_render_update_ = true;
        request_icons_update_  = true;
    }
}


void MainWindow::ac_max_reset()
{
    if (currently_selected_stage_ != nullptr) {
        GameObject* buffer_obj =
            currently_selected_stage_->get_game_object("buffer");
        auto* buff = buffer_obj->get_component<Buffer>("buffer_component");
        buff->recompute_max_color_values();
        buff->compute_contrast_brightness_parameters();

        // Update inputs
        reset_ac_max_labels();

        request_render_update_ = true;
        request_icons_update_  = true;
    }
}


void MainWindow::ac_toggle(bool is_checked)
{
<<<<<<< HEAD
    ac_enabled_ = is_checked;
    for (auto& stage : stages_)
        stage.second->contrast_enabled = ac_enabled_;
=======
    ac_enabled_ = !ac_enabled_;
    for (const auto& [_, stage] : stages_)
        stage->contrast_enabled = ac_enabled_;
>>>>>>> 81b7ea2b

    request_render_update_ = true;
    request_icons_update_  = true;
}


void MainWindow::set_ac_min_value(const int idx, const float value)
{
    if (currently_selected_stage_ != nullptr) {
        GameObject* buffer_obj =
            currently_selected_stage_->get_game_object("buffer");
        auto* buff = buffer_obj->get_component<Buffer>("buffer_component");
        buff->min_buffer_values()[idx] = value;
        buff->compute_contrast_brightness_parameters();

        request_render_update_ = true;
        request_icons_update_  = true;
    }
}


void MainWindow::set_ac_max_value(const int idx, const float value)
{
    if (currently_selected_stage_ != nullptr) {
        GameObject* buffer_obj =
            currently_selected_stage_->get_game_object("buffer");
        auto* buff = buffer_obj->get_component<Buffer>("buffer_component");
        buff->max_buffer_values()[idx] = value;
        buff->compute_contrast_brightness_parameters();

        request_render_update_ = true;
        request_icons_update_  = true;
    }
}<|MERGE_RESOLUTION|>--- conflicted
+++ resolved
@@ -1,7 +1,7 @@
 /*
  * The MIT License (MIT)
  *
- * Copyright (c) 2015-2024 OpenImageDebugger contributors
+ * Copyright (c) 2015-2019 OpenImageDebugger contributors
  * (https://github.com/OpenImageDebugger/OpenImageDebugger)
  *
  * Permission is hereby granted, free of charge, to any person obtaining a copy
@@ -55,13 +55,8 @@
 {
     GameObject* buffer_obj =
         currently_selected_stage_->get_game_object("buffer");
-<<<<<<< HEAD
-    Buffer* buffer = buffer_obj->get_component<Buffer>("buffer_component");
-    float* ac_min  = buffer->min_buffer_values();
-=======
     auto* buffer        = buffer_obj->get_component<Buffer>("buffer_component");
     const float* ac_min = buffer->min_buffer_values();
->>>>>>> 81b7ea2b
 
     ui_->ac_c1_min->setText(QString::number(ac_min[0]));
 
@@ -94,13 +89,8 @@
 {
     GameObject* buffer_obj =
         currently_selected_stage_->get_game_object("buffer");
-<<<<<<< HEAD
-    Buffer* buffer = buffer_obj->get_component<Buffer>("buffer_component");
-    float* ac_max  = buffer->max_buffer_values();
-=======
     auto* buffer        = buffer_obj->get_component<Buffer>("buffer_component");
     const float* ac_max = buffer->max_buffer_values();
->>>>>>> 81b7ea2b
 
     ui_->ac_c1_max->setText(QString::number(ac_max[0]));
     if (buffer->channels == 4) {
@@ -212,17 +202,12 @@
 }
 
 
-void MainWindow::ac_toggle(bool is_checked)
-{
-<<<<<<< HEAD
+void MainWindow::ac_toggle(const bool is_checked)
+{
     ac_enabled_ = is_checked;
-    for (auto& stage : stages_)
-        stage.second->contrast_enabled = ac_enabled_;
-=======
-    ac_enabled_ = !ac_enabled_;
-    for (const auto& [_, stage] : stages_)
+    for (auto& [_, stage] : stages_) {
         stage->contrast_enabled = ac_enabled_;
->>>>>>> 81b7ea2b
+    }
 
     request_render_update_ = true;
     request_icons_update_  = true;
