/*
 * The MIT License (MIT)
 *
 * Copyright (c) 2015-2019 OpenImageDebugger contributors
 * (https://github.com/OpenImageDebugger/OpenImageDebugger)
 *
 * Permission is hereby granted, free of charge, to any person obtaining a copy
 * of this software and associated documentation files (the "Software"), to
 * deal in the Software without restriction, including without limitation the
 * rights to use, copy, modify, merge, publish, distribute, sublicense, and/or
 * sell copies of the Software, and to permit persons to whom the Software is
 * furnished to do so, subject to the following conditions:
 *
 * The above copyright notice and this permission notice shall be included in
 * all copies or substantial portions of the Software.
 *
 * THE SOFTWARE IS PROVIDED "AS IS", WITHOUT WARRANTY OF ANY KIND, EXPRESS OR
 * IMPLIED, INCLUDING BUT NOT LIMITED TO THE WARRANTIES OF MERCHANTABILITY,
 * FITNESS FOR A PARTICULAR PURPOSE AND NONINFRINGEMENT. IN NO EVENT SHALL THE
 * AUTHORS OR COPYRIGHT HOLDERS BE LIABLE FOR ANY CLAIM, DAMAGES OR OTHER
 * LIABILITY, WHETHER IN AN ACTION OF CONTRACT, TORT OR OTHERWISE, ARISING
 * FROM, OUT OF OR IN CONNECTION WITH THE SOFTWARE OR THE USE OR OTHER DEALINGS
 * IN THE SOFTWARE.
 */

#include <cmath>
#include <iostream>

#include <QDateTime>
#include <QDebug>
#include <QFontDatabase>
#include <QShortcut>
#include <QHostAddress>

#include "main_window.h"

#include "ui_main_window.h"


void MainWindow::initialize_settings_ui_list_position(QSettings& settings)
{
    const QVariant variant = settings.value("list_position");
    if (!variant.canConvert(QVariant::Type::String))
        return;

    const QString position_str = variant.toString();

    if (position_str == "top" || position_str == "bottom")
        ui_->splitter->setOrientation(Qt::Vertical);

    if (position_str == "right" || position_str == "bottom")
        ui_->splitter->insertWidget(-1, ui_->frame_list);

    ui_->splitter->repaint();
}

void MainWindow::initialize_settings_ui_splitter(QSettings& settings)
{
    const QVariant variant = settings.value("splitter");
    if (!variant.canConvert(QVariant::Type::List))
        return;

    QVariantList listVariants = variant.toList();

    QList<int> listSizes;
    foreach (const QVariant& size, listVariants)
        listSizes.append(size.toInt());

    ui_->splitter->setSizes(listSizes);
}

void MainWindow::initialize_settings_ui_minmax_compact(QSettings& settings)
{
    bool is_minmax_compact = false;
    {
        const QVariant variant = settings.value("minmax_compact");
        if (!variant.canConvert(QVariant::Type::Bool))
            return;

        is_minmax_compact = variant.toBool();
    }

    if (!is_minmax_compact)
        return;

    bool is_minmax_visible = true;
    {
        const QVariant variant = settings.value("minmax_visible");
        if (!variant.canConvert(QVariant::Type::Bool))
            return;

        is_minmax_visible = variant.toBool();
    }

    if (is_minmax_visible) {

        ui_->gridLayout_toolbar->addWidget(ui_->linkViewsToggle, 0, 0);
        ui_->gridLayout_toolbar->addWidget(ui_->reposition_buffer, 0, 1);
        ui_->gridLayout_toolbar->addWidget(ui_->go_to_pixel, 0, 2);

        ui_->gridLayout_toolbar->addWidget(ui_->rotate_90_ccw, 1, 0);
        ui_->gridLayout_toolbar->addWidget(ui_->rotate_90_cw, 1, 1);
        ui_->gridLayout_toolbar->addWidget(ui_->acToggle, 1, 2);
    }

    ui_->horizontalLayout_container_toolbar->addWidget(ui_->minMaxEditor, 2);
    ui_->horizontalLayout_container_toolbar->setStretch(0, 0);
    ui_->horizontalLayout_container_toolbar->setStretch(1, 1);
    ui_->horizontalLayout_container_toolbar->setStretch(2, 0);

    ui_->acEdit->hide();
}

QString MainWindow::initialize_settings_ui_colorspace_channel(const QChar& character)
{
    switch (character.toLatin1()) {

    case 'b':
        return "blue";
    case 'g':
        return "green";
    case 'r':
        return "red";
    case 'a':
        return "alpha";
    default:
        return QString();
    }
}

void MainWindow::initialize_settings_ui_colorspace(QSettings& settings)
{
    const QVariant variant = settings.value("colorspace");
    if (!variant.canConvert(QVariant::Type::String))
        return;

    const QString colorspace_str = variant.toString();

    if (colorspace_str.size() > 0)
        name_channel_1_ = initialize_settings_ui_colorspace_channel(colorspace_str.at(0));
    if (colorspace_str.size() > 1)
        name_channel_2_ = initialize_settings_ui_colorspace_channel(colorspace_str.at(1));
    if (colorspace_str.size() > 2)
        name_channel_3_ = initialize_settings_ui_colorspace_channel(colorspace_str.at(2));
    if (colorspace_str.size() > 3)
        name_channel_4_ = initialize_settings_ui_colorspace_channel(colorspace_str.at(3));
}

void MainWindow::initialize_settings_ui_minmax_visible(QSettings& settings)
{
    const QVariant variant = settings.value("minmax_visible");
    if (!variant.canConvert(QVariant::Type::Bool))
        return;

    const bool is_minmax_visible = variant.toBool();
    ui_->acEdit->setChecked(is_minmax_visible);
    ui_->minMaxEditor->setVisible(is_minmax_visible);
}

void MainWindow::initialize_settings_ui_contrast_enabled(QSettings& settings)
{
    const QVariant variant = settings.value("contrast_enabled");
    if (!variant.canConvert(QVariant::Type::Bool))
        return;

    ac_enabled_ = variant.toBool();
    ui_->acToggle->setChecked(ac_enabled_);
    ui_->minMaxEditor->setEnabled(ac_enabled_);
}

void MainWindow::initialize_settings_ui(QSettings& settings)
{
    settings.beginGroup("UI");

    initialize_settings_ui_list_position(settings);
    initialize_settings_ui_splitter(settings);
    initialize_settings_ui_minmax_compact(settings);
    initialize_settings_ui_colorspace(settings);
    initialize_settings_ui_minmax_visible(settings);
    initialize_settings_ui_contrast_enabled(settings);

    settings.endGroup();
}

void MainWindow::initialize_settings()
{
    using BufferExpiration = QPair<QString, QDateTime>;

    qRegisterMetaTypeStreamOperators<QList<BufferExpiration>>(
        "QList<QPair<QString, QDateTime>>");

    QSettings settings(QSettings::Format::IniFormat,
                       QSettings::Scope::UserScope,
                       "OpenImageDebugger");

    settings.sync();

    // Load maximum framerate
    render_framerate_ =
        settings.value("Rendering/maximum_framerate", 60).value<double>();
    if (render_framerate_ <= 0.f) {
        render_framerate_ = 1.0;
    }

    // Default save suffix: Image
    settings.beginGroup("Export");
    if (settings.contains("default_export_suffix")) {
        default_export_suffix_ =
            settings.value("default_export_suffix").value<QString>();
    } else {
        default_export_suffix_ = "Image File (*.png)";
    }
    settings.endGroup();

    // Load previous session symbols
    QDateTime now = QDateTime::currentDateTime();
    QList<BufferExpiration> previous_buffers =
        settings.value("PreviousSession/buffers")
            .value<QList<BufferExpiration>>();

    foreach (const auto& previous_buffer, previous_buffers) {
        if (previous_buffer.second >= now) {
            previous_session_buffers_.insert(
                previous_buffer.first.toStdString());
        }
    }


    // Load window position/size.
    // Window is loaded with a fixed size and restored in timer.
    // This is needed to give application some time to run event loop
    // and redraw all widgets without changing overall geometry.
    settings.beginGroup("MainWindow");
    setFixedSize(settings.value("size", size()).toSize());
    move(settings.value("pos", pos()).toPoint());
    settings.endGroup();


    // Load UI geometry.
    initialize_settings_ui(settings);


    // Restore possibility to resize application in timer.
    // This is needed to give application some time to run event loop
    // and redraw all widgets without changing overall geometry.
    QTimer::singleShot(100, this, [this](){

        setMinimumSize(0, 0);
        setMaximumSize(QWIDGETSIZE_MAX, QWIDGETSIZE_MAX);
    });
}


void MainWindow::setFontIcon(QAbstractButton* ui_element, QString unicode_id)
{
<<<<<<< HEAD
    QFont icons_font;
    icons_font.setFamily("fontello");
    icons_font.setPointSizeF(10.f);

    ui_element->setFont(icons_font);
    ui_element->setText(unicode_id);
}

=======
#define SET_FONT_ICON(ui_element, unicode_id) \
    ui_element->setFont(icons_font);          \
    ui_element->setText(QString::fromWCharArray(unicode_id, 1));
>>>>>>> db674c86

void MainWindow::setVectorIcon(QLabel* ui_element, QString icon_file_name, int width, int height)
{
    qreal screen_dpi_scale = get_screen_dpi_scale();

    ui_element->setScaledContents(true);
    ui_element->setMinimumWidth(std::round(width));
    ui_element->setMaximumWidth(std::round(width));
    ui_element->setMinimumHeight(std::round(height));
    ui_element->setMaximumHeight(std::round(height));
    ui_element->setPixmap(
        QIcon(QString(":/resources/icons/%1").arg(icon_file_name))
            .pixmap(QSize(std::round(width* screen_dpi_scale),
                          std::round(height* screen_dpi_scale))));
    ui_element->setAlignment(Qt::AlignRight | Qt::AlignVCenter);
}


void MainWindow::initialize_ui_icons()
{
    if (QFontDatabase::addApplicationFont(":/resources/icons/fontello.ttf") <
        0) {
        qWarning() << "Could not load ionicons font file!";
    }


<<<<<<< HEAD
    setFontIcon(ui_->acEdit, "\ue803");
    setFontIcon(ui_->acToggle, "\ue804");
    setFontIcon(ui_->reposition_buffer, "\ue800");
    setFontIcon(ui_->linkViewsToggle, "\ue805");
    setFontIcon(ui_->rotate_90_cw, "\ue801");
    setFontIcon(ui_->rotate_90_ccw, "\ue802");
    setFontIcon(ui_->go_to_pixel, "\uf031");

    setFontIcon(ui_->ac_reset_min, "\ue808");
    setFontIcon(ui_->ac_reset_max, "\ue808");

    setVectorIcon(ui_->label_c1_min, QString("label_%1_channel.svg").arg(name_channel_1_), 10, 10);
    setVectorIcon(ui_->label_c1_max, QString("label_%1_channel.svg").arg(name_channel_1_), 10, 10);
    setVectorIcon(ui_->label_c2_min, QString("label_%1_channel.svg").arg(name_channel_2_), 10, 10);
    setVectorIcon(ui_->label_c2_max, QString("label_%1_channel.svg").arg(name_channel_2_), 10, 10);
    setVectorIcon(ui_->label_c3_min, QString("label_%1_channel.svg").arg(name_channel_3_), 10, 10);
    setVectorIcon(ui_->label_c3_max, QString("label_%1_channel.svg").arg(name_channel_3_), 10, 10);
    setVectorIcon(ui_->label_c4_min, QString("label_%1_channel.svg").arg(name_channel_4_), 10, 10);
    setVectorIcon(ui_->label_c4_max, QString("label_%1_channel.svg").arg(name_channel_4_), 10, 10);

    setVectorIcon(ui_->label_minmax, "lower_upper_bound.svg", 8, 35);
}


void MainWindow::initialize_ui_signals()
{
    connect(ui_->splitter, &QSplitter::splitterMoved,
            this,
            &MainWindow::persist_settings_deferred);

    connect(ui_->acEdit, &QAbstractButton::clicked,
            this,
            &MainWindow::persist_settings_deferred);

    connect(ui_->acToggle, &QAbstractButton::clicked,
            this,
            &MainWindow::persist_settings_deferred);
=======
    SET_FONT_ICON(ui_->acEdit, L"\ue803");
    SET_FONT_ICON(ui_->acToggle, L"\ue804");
    SET_FONT_ICON(ui_->reposition_buffer, L"\ue800");
    SET_FONT_ICON(ui_->linkViewsToggle, L"\ue805");
    SET_FONT_ICON(ui_->rotate_90_cw, L"\ue801");
    SET_FONT_ICON(ui_->rotate_90_ccw, L"\ue802");
    SET_FONT_ICON(ui_->go_to_pixel, L"\uf031");

    SET_FONT_ICON(ui_->ac_reset_min, L"\ue808");
    SET_FONT_ICON(ui_->ac_reset_max, L"\ue808");

    SET_FONT_ICON(ui_->label_min, L"\ue806");
    SET_FONT_ICON(ui_->label_max, L"\ue807");

    SET_VECTOR_ICON(ui_->label_red_min, "label_red_channel.svg", 10, 10);
    SET_VECTOR_ICON(ui_->label_red_max, "label_red_channel.svg", 10, 10);
    SET_VECTOR_ICON(ui_->label_green_min, "label_green_channel.svg", 10, 10);
    SET_VECTOR_ICON(ui_->label_green_max, "label_green_channel.svg", 10, 10);
    SET_VECTOR_ICON(ui_->label_blue_min, "label_blue_channel.svg", 10, 10);
    SET_VECTOR_ICON(ui_->label_blue_max, "label_blue_channel.svg", 10, 10);
    SET_VECTOR_ICON(ui_->label_alpha_min, "label_alpha_channel.svg", 10, 10);
    SET_VECTOR_ICON(ui_->label_alpha_max, "label_alpha_channel.svg", 10, 10);

    QLabel* label_min_max = new QLabel(ui_->minMaxEditor);
    SET_VECTOR_ICON(label_min_max, "lower_upper_bound.svg", 12.f, 52.f);
    ui_->gridLayout->addWidget(label_min_max, 0, 0, 2, 1);
>>>>>>> db674c86
}


void MainWindow::initialize_timers()
{
    connect(&settings_persist_timer_,
            SIGNAL(timeout()),
            this,
            SLOT(persist_settings()));
    settings_persist_timer_.setSingleShot(true);

    connect(&update_timer_, SIGNAL(timeout()), this, SLOT(loop()));
}


void MainWindow::initialize_shortcuts()
{
    QShortcut* symbol_list_focus_shortcut_ =
        new QShortcut(QKeySequence(Qt::CTRL | Qt::Key_K), this);
    connect(symbol_list_focus_shortcut_,
            SIGNAL(activated()),
            ui_->symbolList,
            SLOT(setFocus()));

    QShortcut* buffer_removal_shortcut_ =
        new QShortcut(QKeySequence(Qt::Key_Delete), ui_->imageList);
    connect(buffer_removal_shortcut_,
            SIGNAL(activated()),
            this,
            SLOT(remove_selected_buffer()));

    QShortcut* go_to_shortcut =
        new QShortcut(QKeySequence(Qt::CTRL | Qt::Key_L), this);
    connect(
        go_to_shortcut, SIGNAL(activated()), this, SLOT(toggle_go_to_dialog()));
    connect(go_to_widget_,
            SIGNAL(go_to_requested(float, float)),
            this,
            SLOT(go_to_pixel(float, float)));
}


void MainWindow::initialize_networking()
{
    socket_.connectToHost(QString(host_settings_.url.c_str()),
                          host_settings_.port);
    socket_.waitForConnected();
}


void MainWindow::initialize_symbol_completer()
{
    symbol_completer_ = new SymbolCompleter(this);

    symbol_completer_->setCaseSensitivity(Qt::CaseSensitivity::CaseInsensitive);
    symbol_completer_->setCompletionMode(QCompleter::PopupCompletion);
    symbol_completer_->setModelSorting(
        QCompleter::CaseInsensitivelySortedModel);

    ui_->symbolList->set_completer(symbol_completer_);
    connect(ui_->symbolList->completer(),
            SIGNAL(activated(QString)),
            this,
            SLOT(symbol_completed(QString)));
}


void MainWindow::initialize_left_pane()
{
    connect(ui_->imageList,
            SIGNAL(currentItemChanged(QListWidgetItem*, QListWidgetItem*)),
            this,
            SLOT(buffer_selected(QListWidgetItem*)));

    connect(ui_->symbolList,
            SIGNAL(editingFinished()),
            this,
            SLOT(symbol_selected()));

    ui_->imageList->setContextMenuPolicy(Qt::CustomContextMenu);
    connect(ui_->imageList,
            SIGNAL(customContextMenuRequested(const QPoint&)),
            this,
            SLOT(show_context_menu(const QPoint&)));
}


void MainWindow::initialize_auto_contrast_form()
{
    // Configure auto contrast inputs
    ui_->ac_c1_min->setValidator(new QDoubleValidator(ui_->ac_c1_min));
    ui_->ac_c2_min->setValidator(new QDoubleValidator(ui_->ac_c2_min));
    ui_->ac_c3_min->setValidator(new QDoubleValidator(ui_->ac_c3_min));

    ui_->ac_c1_max->setValidator(new QDoubleValidator(ui_->ac_c1_max));
    ui_->ac_c2_max->setValidator(new QDoubleValidator(ui_->ac_c2_max));
    ui_->ac_c3_max->setValidator(new QDoubleValidator(ui_->ac_c3_max));

    connect(ui_->ac_c1_min,
            SIGNAL(editingFinished()),
            this,
            SLOT(ac_c1_min_update()));
    connect(ui_->ac_c1_max,
            SIGNAL(editingFinished()),
            this,
            SLOT(ac_c1_max_update()));
    connect(ui_->ac_c2_min,
            SIGNAL(editingFinished()),
            this,
            SLOT(ac_c2_min_update()));
    connect(ui_->ac_c2_max,
            SIGNAL(editingFinished()),
            this,
            SLOT(ac_c2_max_update()));
    connect(ui_->ac_c3_min,
            SIGNAL(editingFinished()),
            this,
            SLOT(ac_c3_min_update()));
    connect(ui_->ac_c3_max,
            SIGNAL(editingFinished()),
            this,
            SLOT(ac_c3_max_update()));
    connect(ui_->ac_c4_min,
            SIGNAL(editingFinished()),
            this,
            SLOT(ac_c4_min_update()));
    connect(ui_->ac_c4_max,
            SIGNAL(editingFinished()),
            this,
            SLOT(ac_c4_max_update()));

    connect(ui_->ac_reset_min, SIGNAL(clicked()), this, SLOT(ac_min_reset()));
    connect(ui_->ac_reset_max, SIGNAL(clicked()), this, SLOT(ac_max_reset()));
}


void MainWindow::initialize_toolbar()
{
    connect(ui_->acToggle, &QToolButton::toggled, this, &MainWindow::ac_toggle);

    connect(ui_->reposition_buffer,
            SIGNAL(clicked()),
            this,
            SLOT(recenter_buffer()));

    connect(ui_->linkViewsToggle,
            SIGNAL(clicked()),
            this,
            SLOT(link_views_toggle()));

    connect(ui_->rotate_90_cw, SIGNAL(clicked()), this, SLOT(rotate_90_cw()));
    connect(ui_->rotate_90_ccw, SIGNAL(clicked()), this, SLOT(rotate_90_ccw()));

    connect(
        ui_->go_to_pixel, SIGNAL(clicked()), this, SLOT(toggle_go_to_dialog()));
}


void MainWindow::initialize_visualization_pane()
{
    ui_->bufferPreview->set_main_window(this);
}


void MainWindow::initialize_status_bar()
{
    status_bar_ = new QLabel(this);
    status_bar_->setAlignment(Qt::AlignRight);

    statusBar()->addWidget(status_bar_, 1);
}


void MainWindow::initialize_go_to_widget()
{
    go_to_widget_ = new GoToWidget(ui_->bufferPreview);
}<|MERGE_RESOLUTION|>--- conflicted
+++ resolved
@@ -218,7 +218,7 @@
         settings.value("PreviousSession/buffers")
             .value<QList<BufferExpiration>>();
 
-    foreach (const auto& previous_buffer, previous_buffers) {
+    for (const auto& previous_buffer : previous_buffers) {
         if (previous_buffer.second >= now) {
             previous_session_buffers_.insert(
                 previous_buffer.first.toStdString());
@@ -253,7 +253,6 @@
 
 void MainWindow::setFontIcon(QAbstractButton* ui_element, QString unicode_id)
 {
-<<<<<<< HEAD
     QFont icons_font;
     icons_font.setFamily("fontello");
     icons_font.setPointSizeF(10.f);
@@ -262,11 +261,6 @@
     ui_element->setText(unicode_id);
 }
 
-=======
-#define SET_FONT_ICON(ui_element, unicode_id) \
-    ui_element->setFont(icons_font);          \
-    ui_element->setText(QString::fromWCharArray(unicode_id, 1));
->>>>>>> db674c86
 
 void MainWindow::setVectorIcon(QLabel* ui_element, QString icon_file_name, int width, int height)
 {
@@ -293,7 +287,6 @@
     }
 
 
-<<<<<<< HEAD
     setFontIcon(ui_->acEdit, "\ue803");
     setFontIcon(ui_->acToggle, "\ue804");
     setFontIcon(ui_->reposition_buffer, "\ue800");
@@ -331,34 +324,6 @@
     connect(ui_->acToggle, &QAbstractButton::clicked,
             this,
             &MainWindow::persist_settings_deferred);
-=======
-    SET_FONT_ICON(ui_->acEdit, L"\ue803");
-    SET_FONT_ICON(ui_->acToggle, L"\ue804");
-    SET_FONT_ICON(ui_->reposition_buffer, L"\ue800");
-    SET_FONT_ICON(ui_->linkViewsToggle, L"\ue805");
-    SET_FONT_ICON(ui_->rotate_90_cw, L"\ue801");
-    SET_FONT_ICON(ui_->rotate_90_ccw, L"\ue802");
-    SET_FONT_ICON(ui_->go_to_pixel, L"\uf031");
-
-    SET_FONT_ICON(ui_->ac_reset_min, L"\ue808");
-    SET_FONT_ICON(ui_->ac_reset_max, L"\ue808");
-
-    SET_FONT_ICON(ui_->label_min, L"\ue806");
-    SET_FONT_ICON(ui_->label_max, L"\ue807");
-
-    SET_VECTOR_ICON(ui_->label_red_min, "label_red_channel.svg", 10, 10);
-    SET_VECTOR_ICON(ui_->label_red_max, "label_red_channel.svg", 10, 10);
-    SET_VECTOR_ICON(ui_->label_green_min, "label_green_channel.svg", 10, 10);
-    SET_VECTOR_ICON(ui_->label_green_max, "label_green_channel.svg", 10, 10);
-    SET_VECTOR_ICON(ui_->label_blue_min, "label_blue_channel.svg", 10, 10);
-    SET_VECTOR_ICON(ui_->label_blue_max, "label_blue_channel.svg", 10, 10);
-    SET_VECTOR_ICON(ui_->label_alpha_min, "label_alpha_channel.svg", 10, 10);
-    SET_VECTOR_ICON(ui_->label_alpha_max, "label_alpha_channel.svg", 10, 10);
-
-    QLabel* label_min_max = new QLabel(ui_->minMaxEditor);
-    SET_VECTOR_ICON(label_min_max, "lower_upper_bound.svg", 12.f, 52.f);
-    ui_->gridLayout->addWidget(label_min_max, 0, 0, 2, 1);
->>>>>>> db674c86
 }
 
 
