/*
 * The MIT License (MIT)
 *
 * Copyright (c) 2015-2024 OpenImageDebugger contributors
 * (https://github.com/OpenImageDebugger/OpenImageDebugger)
 *
 * Permission is hereby granted, free of charge, to any person obtaining a copy
 * of this software and associated documentation files (the "Software"), to
 * deal in the Software without restriction, including without limitation the
 * rights to use, copy, modify, merge, publish, distribute, sublicense, and/or
 * sell copies of the Software, and to permit persons to whom the Software is
 * furnished to do so, subject to the following conditions:
 *
 * The above copyright notice and this permission notice shall be included in
 * all copies or substantial portions of the Software.
 *
 * THE SOFTWARE IS PROVIDED "AS IS", WITHOUT WARRANTY OF ANY KIND, EXPRESS OR
 * IMPLIED, INCLUDING BUT NOT LIMITED TO THE WARRANTIES OF MERCHANTABILITY,
 * FITNESS FOR A PARTICULAR PURPOSE AND NONINFRINGEMENT. IN NO EVENT SHALL THE
 * AUTHORS OR COPYRIGHT HOLDERS BE LIABLE FOR ANY CLAIM, DAMAGES OR OTHER
 * LIABILITY, WHETHER IN AN ACTION OF CONTRACT, TORT OR OTHERWISE, ARISING
 * FROM, OUT OF OR IN CONNECTION WITH THE SOFTWARE OR THE USE OR OTHER DEALINGS
 * IN THE SOFTWARE.
 */

#include "main_window.h"

#include <iostream>

#include "ui_main_window.h"

using namespace std;


void MainWindow::decode_set_available_symbols()
{
    std::unique_lock lock(ui_mutex_);
    MessageDecoder message_decoder(&socket_);
    message_decoder.read<QStringList, QString>(available_vars_);

    for (const auto& symbol_value : available_vars_) {
        // Plot buffer if it was available in the previous session
        if (previous_session_buffers_.find(symbol_value.toStdString()) !=
            previous_session_buffers_.end()) {
            request_plot_buffer(symbol_value.toStdString().data());
        }
    }

    completer_updated_ = true;
}


void MainWindow::respond_get_observed_symbols()
{
    MessageComposer message_composer;
    message_composer.push(MessageType::GetObservedSymbolsResponse)
        .push(held_buffers_.size());
    for (const auto& [name, _] : held_buffers_) {
        message_composer.push(name);
    }
    message_composer.send(&socket_);
}


QListWidgetItem*
MainWindow::find_image_list_item(const std::string& variable_name_str)
{
    // Looking for corresponding item...
    for (int i = 0; i < ui_->imageList->count(); ++i) {

        QListWidgetItem* item = ui_->imageList->item(i);
        if (item->data(Qt::UserRole) != variable_name_str.c_str())
            continue;

        return item;
    }
    return nullptr;
}


void MainWindow::repaint_image_list_icon(const std::string& variable_name_str)
{
    auto itStage = stages_.find(variable_name_str);
    if (itStage == stages_.end())
        return;

    const std::shared_ptr<Stage>& stage = itStage->second;

    // Buffer icon dimensions
    QSizeF icon_size         = get_icon_size();
    int icon_width           = static_cast<int>(icon_size.width());
    int icon_height          = static_cast<int>(icon_size.height());
    const int bytes_per_line = icon_width * 3;

    // Update buffer icon
    ui_->bufferPreview->render_buffer_icon(
        stage.get(), icon_width, icon_height);

    // Construct icon widget
    QImage bufferIcon(stage->buffer_icon.data(),
                      icon_width,
                      icon_height,
                      bytes_per_line,
                      QImage::Format_RGB888);

    // Replace icon in the corresponding item
    QListWidgetItem* item = find_image_list_item(variable_name_str);
    if (item != nullptr)
        item->setIcon(QPixmap::fromImage(bufferIcon));
}


void MainWindow::update_image_list_label(const std::string& variable_name_str,
                                         const std::string& label_str)
{
    // Replace text in the corresponding item
    QListWidgetItem* item = find_image_list_item(variable_name_str);
    if (item != nullptr)
        item->setText(label_str.c_str());
}


void MainWindow::decode_plot_buffer_contents()
{
    // Read buffer info
    string variable_name_str;
    string display_name_str;
    string pixel_layout_str;
    bool transpose_buffer;
    int buff_width;
    int buff_height;
    int buff_channels;
    int buff_stride;
    BufferType buff_type;
    vector<uint8_t> buff_contents;

    MessageDecoder message_decoder(&socket_);
    message_decoder.read(variable_name_str)
        .read(display_name_str)
        .read(pixel_layout_str)
        .read(transpose_buffer)
        .read(buff_width)
        .read(buff_height)
        .read(buff_channels)
        .read(buff_stride)
        .read(buff_type)
        .read(buff_contents);

    // Put the data buffer into the container
    if (buff_type == BufferType::Float64) {
        held_buffers_[variable_name_str] =
            make_float_buffer_from_double(buff_contents);
    } else {
        held_buffers_[variable_name_str] = std::move(buff_contents);
    }
    const uint8_t* buff_ptr = held_buffers_[variable_name_str].data();

    // Human readable dimensions
    int visualized_width;
    int visualized_height;
    if (!transpose_buffer) {
        visualized_width  = buff_width;
        visualized_height = buff_height;
    } else {
        visualized_width  = buff_height;
        visualized_height = buff_width;
    }

<<<<<<< HEAD
    string label_str;
    {
        stringstream label_ss;
        label_ss << display_name_str;
        label_ss << "\n[" << visualized_width << "x" << visualized_height
                 << "]";
        label_ss << "\n" << get_type_label(buff_type, buff_channels);
        label_str = label_ss.str();
    }

    // Find corresponding stage buffer
    auto buffer_stage = stages_.find(variable_name_str);
    if (buffer_stage == stages_.end()) {

        // Construct a new stage buffer if needed
        shared_ptr<Stage> stage = make_shared<Stage>(this);
        if (!stage->initialize(buff_ptr,
=======
    if (buffer_stage == stages_.end()) {
        // New buffer request
        auto stage = make_shared<Stage>(this);
        if (!stage->initialize(held_buffers_[variable_name_str].data(),
>>>>>>> 81b7ea2b
                               buff_width,
                               buff_height,
                               buff_channels,
                               buff_type,
                               buff_stride,
                               pixel_layout_str,
                               transpose_buffer)) {
            cerr << "[error] Could not initialize opengl canvas!" << endl;
        }
        stage->contrast_enabled    = ac_enabled_;
<<<<<<< HEAD
        buffer_stage = stages_.emplace(variable_name_str, stage).first;
    } else {

        // Update buffer data
        buffer_stage->second->buffer_update(buff_ptr,
                                            buff_width,
                                            buff_height,
                                            buff_channels,
                                            buff_type,
                                            buff_stride,
                                            pixel_layout_str,
                                            transpose_buffer);
    }

    // Construct a new list widget if needed
    QListWidgetItem* item = find_image_list_item(variable_name_str);
    if (item == nullptr) {

        item = new QListWidgetItem(label_str.c_str(), ui_->imageList);
=======
        stages_[variable_name_str] = stage;

        ui_->bufferPreview->render_buffer_icon(
            stage.get(), icon_width, icon_height);

        QImage bufferIcon(stage->buffer_icon.data(),
                          icon_width,
                          icon_height,
                          bytes_per_line,
                          QImage::Format_RGB888);

        stringstream label;
        label << display_name_str << "\n[" << visualized_width << "x"
              << visualized_height << "]\n"
              << get_type_label(buff_type, buff_channels);
        auto* item = new QListWidgetItem(QPixmap::fromImage(bufferIcon),
                                         label.str().c_str(),
                                         ui_->imageList);
>>>>>>> 81b7ea2b
        item->setData(Qt::UserRole, QString(variable_name_str.c_str()));
        item->setFlags(Qt::ItemIsSelectable | Qt::ItemIsEnabled |
                       Qt::ItemIsDragEnabled);
        ui_->imageList->addItem(item);
    }

<<<<<<< HEAD
    // Update icon and text of corresponding item in image list
    repaint_image_list_icon(variable_name_str);
    update_image_list_label(variable_name_str, label_str);
=======
        persist_settings_deferred();
    } else {
        // Update buffer request
        buffer_stage->second->buffer_update(
            held_buffers_[variable_name_str].data(),
            buff_width,
            buff_height,
            buff_channels,
            buff_type,
            buff_stride,
            pixel_layout_str,
            transpose_buffer);

        // Update buffer icon
        shared_ptr<Stage>& stage = stages_[variable_name_str];
        ui_->bufferPreview->render_buffer_icon(
            stage.get(), icon_width, icon_height);

        // Looking for corresponding item...
        QImage bufferIcon(stage->buffer_icon.data(),
                          icon_width,
                          icon_height,
                          bytes_per_line,
                          QImage::Format_RGB888);
        stringstream label;
        label << display_name_str << "\n[" << visualized_width << "x"
              << visualized_height << "]\n"
              << get_type_label(buff_type, buff_channels);

        for (int i = 0; i < ui_->imageList->count(); ++i) {
            QListWidgetItem* item = ui_->imageList->item(i);
            if (item->data(Qt::UserRole) == variable_name_str.c_str()) {
                item->setIcon(QPixmap::fromImage(bufferIcon));
                item->setText(label.str().c_str());
                break;
            }
        }
>>>>>>> 81b7ea2b

    // Update AC values
    if (currently_selected_stage_ != nullptr) {
        reset_ac_min_labels();
        reset_ac_max_labels();
    }

    // Update list of observed symbols in settings
    persist_settings_deferred();

    request_render_update_ = true;
}


void MainWindow::decode_incoming_messages()
{
    // Close application if server has disconnected
    if (socket_.state() == QTcpSocket::UnconnectedState) {
        QApplication::quit();
    }

    available_vars_.clear();

    if (socket_.bytesAvailable() == 0) {
        return;
    }

    MessageType header;
    if (!socket_.read(reinterpret_cast<char*>(&header),
                      static_cast<qint64>(sizeof(header)))) {
        return;
    }

    socket_.waitForReadyRead(100);

    switch (header) {
    case MessageType::SetAvailableSymbols:
        decode_set_available_symbols();
        break;
    case MessageType::GetObservedSymbols:
        respond_get_observed_symbols();
        break;
    case MessageType::PlotBufferContents:
        decode_plot_buffer_contents();
        break;
    default:
        break;
    }
}


void MainWindow::request_plot_buffer(const char* buffer_name)
{
    MessageComposer message_composer;
    message_composer.push(MessageType::PlotBufferRequest)
        .push(std::string(buffer_name))
        .send(&socket_);
}<|MERGE_RESOLUTION|>--- conflicted
+++ resolved
@@ -63,7 +63,7 @@
 
 
 QListWidgetItem*
-MainWindow::find_image_list_item(const std::string& variable_name_str)
+MainWindow::find_image_list_item(const std::string& variable_name_str) const
 {
     // Looking for corresponding item...
     for (int i = 0; i < ui_->imageList->count(); ++i) {
@@ -97,11 +97,11 @@
         stage.get(), icon_width, icon_height);
 
     // Construct icon widget
-    QImage bufferIcon(stage->buffer_icon.data(),
-                      icon_width,
-                      icon_height,
-                      bytes_per_line,
-                      QImage::Format_RGB888);
+    const QImage bufferIcon(stage->buffer_icon.data(),
+                            icon_width,
+                            icon_height,
+                            bytes_per_line,
+                            QImage::Format_RGB888);
 
     // Replace icon in the corresponding item
     QListWidgetItem* item = find_image_list_item(variable_name_str);
@@ -111,7 +111,7 @@
 
 
 void MainWindow::update_image_list_label(const std::string& variable_name_str,
-                                         const std::string& label_str)
+                                         const std::string& label_str) const
 {
     // Replace text in the corresponding item
     QListWidgetItem* item = find_image_list_item(variable_name_str);
@@ -166,7 +166,6 @@
         visualized_height = buff_width;
     }
 
-<<<<<<< HEAD
     string label_str;
     {
         stringstream label_ss;
@@ -184,12 +183,6 @@
         // Construct a new stage buffer if needed
         shared_ptr<Stage> stage = make_shared<Stage>(this);
         if (!stage->initialize(buff_ptr,
-=======
-    if (buffer_stage == stages_.end()) {
-        // New buffer request
-        auto stage = make_shared<Stage>(this);
-        if (!stage->initialize(held_buffers_[variable_name_str].data(),
->>>>>>> 81b7ea2b
                                buff_width,
                                buff_height,
                                buff_channels,
@@ -200,7 +193,6 @@
             cerr << "[error] Could not initialize opengl canvas!" << endl;
         }
         stage->contrast_enabled    = ac_enabled_;
-<<<<<<< HEAD
         buffer_stage = stages_.emplace(variable_name_str, stage).first;
     } else {
 
@@ -220,75 +212,15 @@
     if (item == nullptr) {
 
         item = new QListWidgetItem(label_str.c_str(), ui_->imageList);
-=======
-        stages_[variable_name_str] = stage;
-
-        ui_->bufferPreview->render_buffer_icon(
-            stage.get(), icon_width, icon_height);
-
-        QImage bufferIcon(stage->buffer_icon.data(),
-                          icon_width,
-                          icon_height,
-                          bytes_per_line,
-                          QImage::Format_RGB888);
-
-        stringstream label;
-        label << display_name_str << "\n[" << visualized_width << "x"
-              << visualized_height << "]\n"
-              << get_type_label(buff_type, buff_channels);
-        auto* item = new QListWidgetItem(QPixmap::fromImage(bufferIcon),
-                                         label.str().c_str(),
-                                         ui_->imageList);
->>>>>>> 81b7ea2b
         item->setData(Qt::UserRole, QString(variable_name_str.c_str()));
         item->setFlags(Qt::ItemIsSelectable | Qt::ItemIsEnabled |
                        Qt::ItemIsDragEnabled);
         ui_->imageList->addItem(item);
     }
 
-<<<<<<< HEAD
     // Update icon and text of corresponding item in image list
     repaint_image_list_icon(variable_name_str);
     update_image_list_label(variable_name_str, label_str);
-=======
-        persist_settings_deferred();
-    } else {
-        // Update buffer request
-        buffer_stage->second->buffer_update(
-            held_buffers_[variable_name_str].data(),
-            buff_width,
-            buff_height,
-            buff_channels,
-            buff_type,
-            buff_stride,
-            pixel_layout_str,
-            transpose_buffer);
-
-        // Update buffer icon
-        shared_ptr<Stage>& stage = stages_[variable_name_str];
-        ui_->bufferPreview->render_buffer_icon(
-            stage.get(), icon_width, icon_height);
-
-        // Looking for corresponding item...
-        QImage bufferIcon(stage->buffer_icon.data(),
-                          icon_width,
-                          icon_height,
-                          bytes_per_line,
-                          QImage::Format_RGB888);
-        stringstream label;
-        label << display_name_str << "\n[" << visualized_width << "x"
-              << visualized_height << "]\n"
-              << get_type_label(buff_type, buff_channels);
-
-        for (int i = 0; i < ui_->imageList->count(); ++i) {
-            QListWidgetItem* item = ui_->imageList->item(i);
-            if (item->data(Qt::UserRole) == variable_name_str.c_str()) {
-                item->setIcon(QPixmap::fromImage(bufferIcon));
-                item->setText(label.str().c_str());
-                break;
-            }
-        }
->>>>>>> 81b7ea2b
 
     // Update AC values
     if (currently_selected_stage_ != nullptr) {
