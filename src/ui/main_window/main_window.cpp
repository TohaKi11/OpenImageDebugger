/*
 * The MIT License (MIT)
 *
 * Copyright (c) 2015-2024 OpenImageDebugger contributors
 * (https://github.com/OpenImageDebugger/OpenImageDebugger)
 *
 * Permission is hereby granted, free of charge, to any person obtaining a copy
 * of this software and associated documentation files (the "Software"), to
 * deal in the Software without restriction, including without limitation the
 * rights to use, copy, modify, merge, publish, distribute, sublicense, and/or
 * sell copies of the Software, and to permit persons to whom the Software is
 * furnished to do so, subject to the following conditions:
 *
 * The above copyright notice and this permission notice shall be included in
 * all copies or substantial portions of the Software.
 *
 * THE SOFTWARE IS PROVIDED "AS IS", WITHOUT WARRANTY OF ANY KIND, EXPRESS OR
 * IMPLIED, INCLUDING BUT NOT LIMITED TO THE WARRANTIES OF MERCHANTABILITY,
 * FITNESS FOR A PARTICULAR PURPOSE AND NONINFRINGEMENT. IN NO EVENT SHALL THE
 * AUTHORS OR COPYRIGHT HOLDERS BE LIABLE FOR ANY CLAIM, DAMAGES OR OTHER
 * LIABILITY, WHETHER IN AN ACTION OF CONTRACT, TORT OR OTHERWISE, ARISING
 * FROM, OUT OF OR IN CONNECTION WITH THE SOFTWARE OR THE USE OR OTHER DEALINGS
 * IN THE SOFTWARE.
 */

#include "main_window.h"

#include <iomanip>

#include <QDateTime>
#include <QScreen>
#include <QSettings>
<<<<<<< HEAD
#include <QSplitter>

#include "main_window.h"

=======
#include <utility>

>>>>>>> 81b7ea2b
#include "ipc/message_exchange.h"
#include "ui_main_window.h"
#include "visualization/components/camera.h"
#include "visualization/game_object.h"


using namespace std;


Q_DECLARE_METATYPE(QList<QString>)


<<<<<<< HEAD
MainWindow::MainWindow(const ConnectionSettings& host_settings, QWidget* parent)
=======
MainWindow::MainWindow(ConnectionSettings host_settings, QWidget* parent)
>>>>>>> 81b7ea2b
    : QMainWindow(parent)
    , is_window_ready_(false)
    , request_render_update_(true)
    , request_icons_update_(true)
    , completer_updated_(false)
    , ac_enabled_(false)
    , link_views_enabled_(false)
    , icon_width_base_(100)
    , icon_height_base_(75)
    , currently_selected_stage_(nullptr)
    , ui_(new Ui::MainWindowUi)
    , host_settings_(std::move(host_settings))
{
    QCoreApplication::instance()->installEventFilter(this);

    ui_->setupUi(this);

    initialize_settings();
    initialize_ui_icons();
    initialize_ui_signals();
    initialize_timers();
    initialize_symbol_completer();
    initialize_left_pane();
    initialize_auto_contrast_form();
    initialize_toolbar();
    initialize_status_bar();
    initialize_visualization_pane();
    initialize_go_to_widget();
    initialize_shortcuts();
    initialize_networking();

    is_window_ready_ = true;
}


MainWindow::~MainWindow()
{
    held_buffers_.clear();
    is_window_ready_ = false;

    delete ui_;
}


void MainWindow::show()
{
    update_timer_.start(static_cast<int>(1000.0 / render_framerate_));
    QMainWindow::show();
}


void MainWindow::draw() const
{
    if (currently_selected_stage_ != nullptr) {
        currently_selected_stage_->draw();
    }
}


GLCanvas* MainWindow::gl_canvas() const
{
    return ui_->bufferPreview;
}


QSizeF MainWindow::get_icon_size() const
{
    const qreal screen_dpi_scale = get_screen_dpi_scale();
    return {icon_width_base_ * screen_dpi_scale,
            icon_height_base_ * screen_dpi_scale};
}


bool MainWindow::is_window_ready() const
{
    return ui_->bufferPreview->is_ready() && is_window_ready_;
}


void MainWindow::loop()
{
    decode_incoming_messages();

    if (completer_updated_) {
        // Update auto-complete suggestion list
        symbol_completer_->update_symbol_list(available_vars_);
        completer_updated_ = false;
    }

    // Run update for current stage
    if (currently_selected_stage_ != nullptr) {
        currently_selected_stage_->update();
    }

    // Update visualization pane
    if (request_render_update_) {
        ui_->bufferPreview->update();
        request_render_update_ = false;
    }

    // Update an icon of every entry in image list
    if (request_icons_update_) {

        for (auto& pair_stage : stages_)
            repaint_image_list_icon(pair_stage.first);

        request_icons_update_ = false;
    }
}


void MainWindow::request_render_update()
{
    request_render_update_ = true;
}


void MainWindow::request_icons_update()
{
    request_icons_update_ = true;
}


void MainWindow::persist_settings()
{
    using BufferExpiration = QPair<QString, QDateTime>;

    QSettings settings(QSettings::Format::IniFormat,
                       QSettings::Scope::UserScope,
                       "OpenImageDebugger");

    QList<BufferExpiration> persisted_session_buffers;

    // Load previous session symbols
    auto previous_session_buffers_qlist =
        settings.value("PreviousSession/buffers")
            .value<QList<BufferExpiration>>();

    const QDateTime now             = QDateTime::currentDateTime();
    const QDateTime next_expiration = now.addDays(1);

    // Of the buffers not currently being visualized, only keep those whose
    // timer hasn't expired yet and is not in the set of removed names
    for (const auto& prev_buff : previous_session_buffers_qlist) {
        const string buff_name_std_str = prev_buff.first.toStdString();

        const bool being_viewed =
            held_buffers_.find(buff_name_std_str) != held_buffers_.end();
        const bool was_removed =
            removed_buffer_names_.find(buff_name_std_str) !=
            removed_buffer_names_.end();

        if (was_removed) {
            previous_session_buffers_.erase(buff_name_std_str);
        } else if (!being_viewed && prev_buff.second >= now) {
            persisted_session_buffers.append(prev_buff);
        }
    }

    for (const auto& [buffer, _] : held_buffers_) {
        persisted_session_buffers.append(
            BufferExpiration(buffer.c_str(), next_expiration));
    }

    // Write default suffix for buffer export
    settings.setValue("Export/default_export_suffix", default_export_suffix_);

    // Write maximum framerate
    settings.setValue("Rendering/maximum_framerate", render_framerate_);

    // Write previous session symbols
    settings.setValue("PreviousSession/buffers",
                      QVariant::fromValue(persisted_session_buffers));

    // Write UI geometry.
    settings.beginGroup("UI");
    {
        const QList<int> listSizesInt = ui_->splitter->sizes();

        QList<QVariant> listSizesVariant;
        for (int size : listSizesInt)
            listSizesVariant.append(size);

        settings.setValue("splitter", listSizesVariant);
    }
    settings.setValue("minmax_visible", ui_->acEdit->isChecked());
    settings.setValue("contrast_enabled", ui_->acToggle->isChecked());
    settings.endGroup();

    // Write window position/size
    settings.beginGroup("MainWindow");
    settings.setValue("size", size());
    settings.setValue("pos", pos());
    settings.endGroup();

    settings.sync();

    removed_buffer_names_.clear();
}


vec4 MainWindow::get_stage_coordinates(const float pos_window_x,
                                       const float pos_window_y) const
{
    GameObject* cam_obj = currently_selected_stage_->get_game_object("camera");
    const auto* cam     = cam_obj->get_component<Camera>("camera_component");

    GameObject* buffer_obj =
        currently_selected_stage_->get_game_object("buffer");
    const auto* buffer = buffer_obj->get_component<Buffer>("buffer_component");

    const auto win_w = static_cast<float>(ui_->bufferPreview->width());
    const auto win_h = static_cast<float>(ui_->bufferPreview->height());
    const vec4 mouse_pos_ndc(2.0f * (pos_window_x - win_w / 2) / win_w,
                             -2.0f * (pos_window_y - win_h / 2) / win_h,
                             0,
                             1);
    const mat4 view      = cam_obj->get_pose().inv();
    const mat4 buff_pose = buffer_obj->get_pose();
    const mat4 vp_inv    = (cam->projection * view * buff_pose).inv();

    vec4 mouse_pos = vp_inv * mouse_pos_ndc;
    mouse_pos +=
        vec4(buffer->buffer_width_f / 2.f, buffer->buffer_height_f / 2.f, 0, 0);

    return mouse_pos;
}


void MainWindow::update_status_bar() const
{
    if (currently_selected_stage_ != nullptr) {
        stringstream message;

        GameObject* cam_obj =
            currently_selected_stage_->get_game_object("camera");
        auto* cam = cam_obj->get_component<Camera>("camera_component");

        GameObject* buffer_obj =
            currently_selected_stage_->get_game_object("buffer");
        auto* buffer = buffer_obj->get_component<Buffer>("buffer_component");

        const auto mouse_x = static_cast<float>(ui_->bufferPreview->mouse_x());
        const auto mouse_y = static_cast<float>(ui_->bufferPreview->mouse_y());

        vec4 mouse_pos = get_stage_coordinates(mouse_x, mouse_y);

        message << std::fixed << std::setprecision(3) << "("
                << static_cast<int>(floor(mouse_pos.x())) << ", "
                << static_cast<int>(floor(mouse_pos.y())) << ")\t"
                << cam->compute_zoom() * 100.0f << "%";
        message << " val=";

        buffer->get_pixel_info(message,
                               static_cast<int>(floor(mouse_pos.x())),
                               static_cast<int>(floor(mouse_pos.y())));

        status_bar_->setText(message.str().c_str());
    }
}


qreal MainWindow::get_screen_dpi_scale()
{
    return QGuiApplication::primaryScreen()->devicePixelRatio();
}


string MainWindow::get_type_label(const BufferType type, const int channels)
{
    stringstream result;
    if (type == BufferType::Float32) {
        result << "float32";
    } else if (type == BufferType::UnsignedByte) {
        result << "uint8";
    } else if (type == BufferType::Short) {
        result << "int16";
    } else if (type == BufferType::UnsignedShort) {
        result << "uint16";
    } else if (type == BufferType::Int32) {
        result << "int32";
    } else if (type == BufferType::Float64) {
        result << "float64";
    }
    result << "x" << channels;

    return result.str();
}


void MainWindow::persist_settings_deferred()
{
    settings_persist_timer_.start(100);
}


void MainWindow::set_currently_selected_stage(Stage* stage)
{
    currently_selected_stage_ = stage;
    request_render_update_    = true;
}<|MERGE_RESOLUTION|>--- conflicted
+++ resolved
@@ -30,15 +30,8 @@
 #include <QDateTime>
 #include <QScreen>
 #include <QSettings>
-<<<<<<< HEAD
-#include <QSplitter>
-
-#include "main_window.h"
-
-=======
 #include <utility>
 
->>>>>>> 81b7ea2b
 #include "ipc/message_exchange.h"
 #include "ui_main_window.h"
 #include "visualization/components/camera.h"
@@ -51,11 +44,7 @@
 Q_DECLARE_METATYPE(QList<QString>)
 
 
-<<<<<<< HEAD
-MainWindow::MainWindow(const ConnectionSettings& host_settings, QWidget* parent)
-=======
 MainWindow::MainWindow(ConnectionSettings host_settings, QWidget* parent)
->>>>>>> 81b7ea2b
     : QMainWindow(parent)
     , is_window_ready_(false)
     , request_render_update_(true)
@@ -292,11 +281,12 @@
 
         GameObject* cam_obj =
             currently_selected_stage_->get_game_object("camera");
-        auto* cam = cam_obj->get_component<Camera>("camera_component");
+        const auto* cam = cam_obj->get_component<Camera>("camera_component");
 
         GameObject* buffer_obj =
             currently_selected_stage_->get_game_object("buffer");
-        auto* buffer = buffer_obj->get_component<Buffer>("buffer_component");
+        const auto* buffer =
+            buffer_obj->get_component<Buffer>("buffer_component");
 
         const auto mouse_x = static_cast<float>(ui_->bufferPreview->mouse_x());
         const auto mouse_y = static_cast<float>(ui_->bufferPreview->mouse_y());
